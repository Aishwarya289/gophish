--- conflicted
+++ resolved
@@ -63,7 +63,6 @@
 	c.Assert(err, check.Equals, ErrNoTargetsSpecified)
 }
 
-<<<<<<< HEAD
 func (s *ModelsSuite) TestPostSMTP(c *check.C) {
 	smtp := SMTP{
 		Name:        "Test SMTP",
@@ -96,7 +95,8 @@
 	}
 	err = PostSMTP(&smtp)
 	c.Assert(err, check.Equals, ErrFromAddressNotSpecified)
-=======
+}
+
 func (s *ModelsSuite) TestPostPage(c *check.C) {
 	html := `<html>
 			<head></head>
@@ -168,7 +168,6 @@
 		_, ok = f.Find("input").Attr("name")
 		c.Assert(ok, check.Equals, false)
 	})
->>>>>>> 48102224
 }
 
 func (s *ModelsSuite) TestPutUser(c *check.C) {
